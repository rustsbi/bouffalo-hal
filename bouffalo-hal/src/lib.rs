//! SoC peripheral support for bouffalolab chips.
//!
//! This package is built under the concept of componentized drivers. It is designed to be
//! used in kernels, firmwares and embedded development with both dynamic and static base
//! address support.
//!
//! Most of `bouffalo-hal` structures have `embedded-hal` traits implemented. Users may combine
//! this package with `embedded-hal` ecosystem drivers to provide abundant amount of features.
#![no_std]

pub mod clocks;

pub mod audio;
pub mod dbi;
pub mod dma;
pub mod emac;
pub mod glb;
pub mod gpio;
pub mod gpip;
pub mod hbn;
pub mod i2c;
pub mod i2s;
pub mod ir;
pub mod jtag;
pub mod lz4d;
pub mod pwm;
pub mod sdio;
pub mod spi;
pub mod timer;
pub mod uart;
pub mod usb;

#[doc(hidden)]
pub mod prelude {
<<<<<<< HEAD
    pub use crate::lz4d::Lz4dExt as _bouffalo_hal_lz4d_Lz4dExt;
    pub use crate::uart::UartExt as _bouffalo_hal_uart_UartExt;
    pub use embedded_hal::digital::{
        InputPin as _embedded_hal_digital_InputPin, OutputPin as _embedded_hal_digital_OutputPin,
        PinState,
    };
    pub use embedded_hal::i2c::I2c as _embedded_hal_i2c_I2c;
    pub use embedded_hal::pwm::SetDutyCycle as _embedded_hal_pwm_SetDutyCycle;
    pub use embedded_io::{Read as _embedded_io_Read, Write as _embedded_io_Write};
    pub use embedded_io_async::{
        Read as _embedded_io_async_Read, Write as _embedded_io_async_Write,
    };
=======
    pub use crate::lz4d::Lz4dExt as _;
    pub use crate::uart::UartExt as _;
    pub use embedded_hal::digital::{InputPin as _, OutputPin as _, PinState};
    pub use embedded_hal::i2c::I2c as _;
    pub use embedded_hal::pwm::SetDutyCycle as _;
    pub use embedded_io::{Read as _, Write as _};
>>>>>>> cb44ca1a
}

/// Wrapper type for manipulations of a field in a register.
///
/// * LEN: the length of the field in bits.
/// * OFFSET: the bit number counted from the bit 0 to the first bit of the field.
/// * T: the inner type representing the register with the same size as T.
///
/// Note: size of T should be smaller than size of usize, largest possible type is u64.
#[derive(Clone, Copy, Debug, PartialEq, Eq)]
#[repr(transparent)]
struct BitField<const LEN: usize, const SHIFT: usize, T: Sized + Copy> {
    v: T,
}

// TODO: replace this with trait From when 'const_trait' is stable
macro_rules! impl_from_for_register_field {
    ($($T: ty,)+) => {
$(
impl<const LEN: usize, const SHIFT: usize> BitField<LEN, SHIFT, $T> {
    #[allow(unused)]
    #[inline(always)]
    pub const fn from(value: $T) -> Self
    // TODO: put LEN and SHIFT check in where clause when 'generic_const_exprs' is stable
    // where
    //     [(); LEN - 1]:,
    //     [(); core::mem::size_of::<$T>() * 8 - SHIFT - LEN]:,
    {
        // Can drop extra bits silently but it indicates potential coding problems
        debug_assert!(LEN >= 1 && (LEN + SHIFT) <= core::mem::size_of::<$T>() * 8);
        Self { v: value }
    }
}
)+
    }
}

// TODO: replace this with trait to avoid impl. duplication by macro when 'const_trait' is stable
macro_rules! impl_register_field {
    ($($T: ty,)+) => {
$(
impl<const LEN: usize, const SHIFT: usize> BitField<LEN, SHIFT, $T> {
    /// Set a value to the field in a register without boundary check.
    #[allow(unused)]
    #[inline(always)]
    pub const fn set(self, val: usize) -> $T {
        let mask = self.get_mask();
        let data = (self.v as usize) & !mask | ((val << SHIFT) & mask);
        data as $T
    }
    /// Get the value of the field in a register.
    #[inline(always)]
    pub const fn get(self) -> usize {
        let mask = self.get_mask();
        ((self.v as usize) & mask) >> SHIFT
    }
    /// Set a value to the field in a register with boundary check.
    #[allow(unused)]
    #[inline(always)]
    pub const fn checked_set(self, val: usize) -> Option<$T> {
        let mask = self.get_mask();
        let data = (self.v as usize) & !mask | ((val << SHIFT) & mask);
        if val > (mask >> SHIFT) {
            None
        } else {
            Some(data as $T)
        }
    }
    /// Enable the function controlled by the field in a register
    #[allow(unused)]
    #[inline(always)]
    pub const fn enable(self) -> $T {
        debug_assert!(LEN == 1);
        let data = (self.v as usize) | (1 << SHIFT);
        data as $T
    }
    /// Disable the function controlled by the field in a register
    #[allow(unused)]
    #[inline(always)]
    pub const fn disable(self) -> $T {
        debug_assert!(LEN == 1);
        let data = (self.v as usize) & !(1 << SHIFT);
        data as $T
    }
    /// Check if the function controlled by the field in a register is enabled
    #[allow(unused)]
    #[inline(always)]
    pub const fn is_enabled(self) -> bool {
        debug_assert!(LEN == 1);
        self.get() != 0
    }
    /// Toggle the value of the field in a register
    #[allow(unused)]
    #[inline(always)]
    pub const fn toggle(self) -> $T {
        debug_assert!(LEN == 1);
        let data = (self.v as usize) ^ (1 << SHIFT);
        data as $T
    }
    /// Clear the value of the field in a register
    #[allow(unused)]
    #[inline(always)]
    pub const fn clear(self) -> $T { self.set(0) }
    /// Get the mask bits of the field in a register
    #[allow(unused)]
    #[inline(always)]
    pub const fn get_mask(self) -> usize {
        ((((1 as $T) << LEN) - 1) << SHIFT) as usize
    }
    /// Get the shift of the field in a register
    #[allow(unused)]
    #[inline(always)]
    pub const fn get_shift(self) -> usize { SHIFT }
    /// Get the length of the field in a register
    #[allow(unused)]
    #[inline(always)]
    pub const fn get_len(self) -> usize { LEN }
}
)+
    };
}

impl_from_for_register_field! { u8, u16, u32, u64, usize, }
impl_register_field! { u8, u16, u32, u64, usize, }

#[cfg(test)]
mod tests {
    use super::BitField;

    #[test]
    fn struct_register_field() {
        type Field1 = BitField<2, 6, u8>;
        type Field2 = BitField<2, 7, u16>;
        type Field3 = BitField<1, 0, u32>;
        type Field4 = BitField<3, 6, u32>;
        type Field5 = BitField<2, 62, u64>;

        // tests for register with 8 bits width
        let mut field = Field1::from(0);

        assert_eq!(field.get_len(), 2);
        assert_eq!(field.get_shift(), 6);
        assert_eq!(field.get_mask(), 0xC0);

        field = Field1::from(field.set(2));
        assert_eq!(field.v, 0x80);
        assert_eq!(field.get(), 2);

        field = Field1::from(field.set(5));
        assert_eq!(field.get(), 1);
        assert_eq!(field.v, 0x40);

        let field = match field.checked_set(5) {
            Some(val) => Field1::from(val),
            None => Field1::from(0xF0),
        };
        assert_eq!(field.get(), 3);
        assert_eq!(field.v, 0xF0);

        // tests for register with 16 bits width
        let mut field = Field2::from(0x0040);

        field = Field2::from(field.set(1));
        assert_eq!(field.get(), 1);
        assert_eq!(field.v, 0x00C0);

        field = Field2::from(field.set(7));
        assert_eq!(field.get(), 3);
        assert_eq!(field.v, 0x01C0);

        // tests for register with 32 bits width
        let mut field = Field3::from(0);

        field = Field3::from(field.enable());
        assert_eq!(field.get(), 1);
        assert!(field.is_enabled());
        assert_eq!(field.v, 1);

        field = Field3::from(field.disable());
        assert_eq!(field.get(), 0);
        assert!(!field.is_enabled());
        assert_eq!(field.v, 0);

        field = Field3::from(field.set(2));
        assert_eq!(field.get(), 0);
        assert_eq!(field.v, 0);

        let mut field = Field4::from(0);

        field = Field4::from(field.set(2));
        assert_eq!(field.get(), 2);
        assert_eq!(field.v, 0x0000_0080);

        field = Field4::from(field.set(9));
        assert_eq!(field.get(), 1);
        assert_eq!(field.v, 0x0000_0040);

        field = Field4::from(field.clear());
        assert_eq!(field.get(), 0);
        assert_eq!(field.v, 0x0000_0000);

        // tests for register with 64 bits width
        let mut field = Field5::from(0x2000_0000_0000_0000u64);

        field = Field5::from(field.set(2));
        assert_eq!(field.get(), 2);
        assert_eq!(field.v, 0xA000_0000_0000_0000);

        field = Field5::from(field.set(9));
        assert_eq!(field.get(), 1);
        assert_eq!(field.v, 0x6000_0000_0000_0000);
    }

    #[test]
    #[should_panic]
    #[cfg(debug_assertions)]
    fn struct_register_field_panic_oversize() {
        type Field1 = BitField<3, 6, u8>;

        Field1::from(0);
    }

    #[test]
    #[should_panic]
    #[cfg(debug_assertions)]
    fn struct_register_field_panic_enable_multibits() {
        type Field1 = BitField<2, 6, u8>;

        let field = Field1::from(0);
        field.enable();
    }

    #[test]
    #[should_panic]
    #[cfg(debug_assertions)]
    fn struct_register_field_panic_zero_len() {
        type Field1 = BitField<0, 1, u32>;

        Field1::from(0);
    }
}<|MERGE_RESOLUTION|>--- conflicted
+++ resolved
@@ -32,27 +32,13 @@
 
 #[doc(hidden)]
 pub mod prelude {
-<<<<<<< HEAD
-    pub use crate::lz4d::Lz4dExt as _bouffalo_hal_lz4d_Lz4dExt;
-    pub use crate::uart::UartExt as _bouffalo_hal_uart_UartExt;
-    pub use embedded_hal::digital::{
-        InputPin as _embedded_hal_digital_InputPin, OutputPin as _embedded_hal_digital_OutputPin,
-        PinState,
-    };
-    pub use embedded_hal::i2c::I2c as _embedded_hal_i2c_I2c;
-    pub use embedded_hal::pwm::SetDutyCycle as _embedded_hal_pwm_SetDutyCycle;
-    pub use embedded_io::{Read as _embedded_io_Read, Write as _embedded_io_Write};
-    pub use embedded_io_async::{
-        Read as _embedded_io_async_Read, Write as _embedded_io_async_Write,
-    };
-=======
     pub use crate::lz4d::Lz4dExt as _;
     pub use crate::uart::UartExt as _;
     pub use embedded_hal::digital::{InputPin as _, OutputPin as _, PinState};
     pub use embedded_hal::i2c::I2c as _;
     pub use embedded_hal::pwm::SetDutyCycle as _;
     pub use embedded_io::{Read as _, Write as _};
->>>>>>> cb44ca1a
+    pub use embedded_io_async::{Read as _, Write as _};
 }
 
 /// Wrapper type for manipulations of a field in a register.
